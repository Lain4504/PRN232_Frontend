--- conflicted
+++ resolved
@@ -259,7 +259,6 @@
   profiles: () => '/profile',
   profileById: (profileId: string) => `/profile/${profileId}`,
   profilesMe: () => '/users/profile/me',
-<<<<<<< HEAD
 
   // AI Chat endpoints
   aiChat: () => '/ai/chat',
@@ -267,7 +266,6 @@
   // Conversation Management endpoints
   conversations: () => '/conversations',
   conversationById: (id: string) => `/conversations/${id}`,
-=======
   profilesByUser: (userId: string, search?: string, isDeleted?: boolean) => {
     const params = new URLSearchParams();
     if (search) params.append('search', search);
@@ -279,5 +277,4 @@
   updateProfile: (profileId: string) => `/profile/${profileId}`,
   deleteProfile: (profileId: string) => `/profile/${profileId}`,
   restoreProfile: (profileId: string) => `/profile/${profileId}/restore`,
->>>>>>> 0cf86d64
 }